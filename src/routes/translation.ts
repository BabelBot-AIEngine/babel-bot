import { Router, Request, Response } from "express";
import { TaskService } from "../services/taskService";
import { TranslationService } from "../services/translationService";
<<<<<<< HEAD
import { TaskProcessor } from "../services/taskProcessor";
=======
import { FilterService } from "../services/filterService";
>>>>>>> 4071bb2a
import {
  TranslationRequest,
  TaskStatusResponse,
  TaskListResponse,
  FilterRecommendationRequest,
} from "../types";

const router = Router();
const translationService = new TranslationService();
const filterService = new FilterService();

function getTaskService(req: Request): TaskService {
  const taskProcessor: TaskProcessor | undefined = req.app.locals.taskProcessor;
  if (taskProcessor) {
    return taskProcessor.getTaskService();
  }
  
  if (!req.app.locals.taskService) {
    req.app.locals.taskService = new TaskService();
  }
  return req.app.locals.taskService;
}

router.post("/translate", async (req: Request, res: Response) => {
  try {
    const {
      mediaArticle,
      editorialGuidelines,
      destinationLanguages,
      guide,
      useFullMarkdown,
    }: TranslationRequest = req.body;

    if (!mediaArticle || !mediaArticle.text) {
      return res.status(400).json({
        error: "Media article with text is required",
      });
    }

    if (!destinationLanguages || destinationLanguages.length === 0) {
      return res.status(400).json({
        error: "At least one destination language is required",
      });
    }

    if (guide && !["financialtimes", "monzo", "prolific"].includes(guide)) {
      return res.status(400).json({
        error:
          "Invalid guide parameter. Must be one of: financialtimes, monzo, prolific",
      });
    }

    const taskService = getTaskService(req);
    const taskId = await taskService.createTranslationTask(
      mediaArticle,
      editorialGuidelines || {},
      destinationLanguages,
      guide,
      useFullMarkdown
    );

    res.json({
      taskId,
      message: "Translation task created successfully",
      pollUrl: `/api/tasks/${taskId}`,
    });
  } catch (error) {
    console.error("Translation error:", error);
    res.status(500).json({
      error: "Internal server error during translation",
    });
  }
});

router.get("/languages", async (req: Request, res: Response) => {
  try {
    const languages = await translationService.getAvailableLanguages();
    res.json({
      languages,
      timestamp: new Date().toISOString(),
    });
  } catch (error) {
    console.error("Error fetching languages:", error);
    res.status(500).json({
      error: "Failed to fetch available languages",
    });
  }
});

router.get("/health", (req: Request, res: Response) => {
  res.json({
    status: "healthy",
    service: "translation-api",
    timestamp: new Date().toISOString(),
  });
});

router.get("/tasks/:taskId", async (req: Request, res: Response) => {
  try {
    const { taskId } = req.params;
    const taskService = getTaskService(req);
    const task = await taskService.getTask(taskId);

    if (!task) {
      return res.status(404).json({
        error: "Task not found",
      });
    }

    const response: TaskStatusResponse = { task };
    res.json(response);
  } catch (error) {
    console.error("Error fetching task:", error);
    res.status(500).json({
      error: "Internal server error",
    });
  }
});

router.get("/tasks", async (req: Request, res: Response) => {
  try {
    const { status } = req.query;
    const taskService = getTaskService(req);

    let tasks;
    if (status && typeof status === "string") {
      tasks = await taskService.getTasksByStatus(status as any);
    } else {
      tasks = await taskService.getAllTasks();
    }

    const response: TaskListResponse = { tasks };
    res.json(response);
  } catch (error) {
    console.error("Error fetching tasks:", error);
    res.status(500).json({
      error: "Internal server error",
    });
  }
});

router.delete("/tasks", async (req: Request, res: Response) => {
  try {
    const deletedCount = await taskService.deleteAllTasks();
    res.json({
      message: `Successfully deleted ${deletedCount} tasks`,
      deletedCount,
    });
  } catch (error) {
    console.error("Error deleting tasks:", error);
    res.status(500).json({
      error: "Internal server error",
    });
  }
});

// Filter endpoints
router.get("/filters", async (req: Request, res: Response) => {
  try {
    const filters = await filterService.fetchAvailableFilters();
    res.json({
      filters,
      count: filters.length,
      timestamp: new Date().toISOString(),
    });
  } catch (error) {
    console.error("Error fetching filters:", error);
    res.status(500).json({
      error: "Failed to fetch available filters",
      details: error instanceof Error ? error.message : "Unknown error",
    });
  }
});

router.post("/filters/recommendations", async (req: Request, res: Response) => {
  try {
    const {
      article,
      targetLanguages,
      evaluationContext,
    }: FilterRecommendationRequest = req.body;

    // Validate required fields
    if (!article || !article.text) {
      return res.status(400).json({
        error: "Article with text is required",
      });
    }

    if (!targetLanguages || targetLanguages.length === 0) {
      return res.status(400).json({
        error: "At least one target language is required",
      });
    }

    // Validate target languages are strings
    if (!targetLanguages.every((lang) => typeof lang === "string")) {
      return res.status(400).json({
        error: "All target languages must be strings",
      });
    }

    // Validate evaluation context if provided
    if (evaluationContext) {
      const validTaskTypes = [
        "translation_quality",
        "cultural_adaptation",
        "technical_accuracy",
        "general_evaluation",
      ];
      const validExpertiseLevels = ["beginner", "intermediate", "expert"];

      if (
        evaluationContext.taskType &&
        !validTaskTypes.includes(evaluationContext.taskType)
      ) {
        return res.status(400).json({
          error: `Invalid taskType. Must be one of: ${validTaskTypes.join(
            ", "
          )}`,
        });
      }

      if (
        evaluationContext.expertiseLevel &&
        !validExpertiseLevels.includes(evaluationContext.expertiseLevel)
      ) {
        return res.status(400).json({
          error: `Invalid expertiseLevel. Must be one of: ${validExpertiseLevels.join(
            ", "
          )}`,
        });
      }
    }

    const recommendations = await filterService.getFilterRecommendations({
      article,
      targetLanguages,
      evaluationContext,
    });

    res.json({
      ...recommendations,
      timestamp: new Date().toISOString(),
      requestInfo: {
        articleTitle: article.title || "Untitled",
        articleLength: article.text.length,
        targetLanguages,
        evaluationContext: evaluationContext || null,
      },
    });
  } catch (error) {
    console.error("Error getting filter recommendations:", error);
    res.status(500).json({
      error: "Failed to get filter recommendations",
      details: error instanceof Error ? error.message : "Unknown error",
    });
  }
});

// Test endpoint with sample data
router.post("/filters/test", async (req: Request, res: Response) => {
  try {
    const sampleRequest: FilterRecommendationRequest = {
      article: {
        title: "Financial Technology Innovations",
        text: "The fintech industry has revolutionized banking and financial services through innovative digital solutions. Mobile banking apps, cryptocurrency platforms, and robo-advisors have transformed how consumers interact with financial institutions. These technologies have made financial services more accessible, efficient, and user-friendly than ever before.",
        metadata: {
          category: "finance",
          complexity: "intermediate",
          region: "global",
        },
      },
      targetLanguages: ["Spanish", "French", "German"],
      evaluationContext: {
        taskType: "technical_accuracy",
        expertiseLevel: "intermediate",
        domainSpecific: true,
      },
    };

    // Allow override with request body if provided
    const requestData =
      Object.keys(req.body).length > 0 ? req.body : sampleRequest;

    const recommendations = await filterService.getFilterRecommendations(
      requestData
    );

    res.json({
      ...recommendations,
      timestamp: new Date().toISOString(),
      testMode: true,
      sampleData: Object.keys(req.body).length === 0,
      requestInfo: {
        articleTitle: requestData.article.title || "Untitled",
        articleLength: requestData.article.text.length,
        targetLanguages: requestData.targetLanguages,
        evaluationContext: requestData.evaluationContext || null,
      },
    });
  } catch (error) {
    console.error("Error in filter test endpoint:", error);
    res.status(500).json({
      error: "Filter test failed",
      details: error instanceof Error ? error.message : "Unknown error",
    });
  }
});

export default router;<|MERGE_RESOLUTION|>--- conflicted
+++ resolved
@@ -1,11 +1,8 @@
 import { Router, Request, Response } from "express";
 import { TaskService } from "../services/taskService";
 import { TranslationService } from "../services/translationService";
-<<<<<<< HEAD
+import { FilterService } from "../services/filterService";
 import { TaskProcessor } from "../services/taskProcessor";
-=======
-import { FilterService } from "../services/filterService";
->>>>>>> 4071bb2a
 import {
   TranslationRequest,
   TaskStatusResponse,
