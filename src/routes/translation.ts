--- conflicted
+++ resolved
@@ -1,11 +1,7 @@
 import { Router, Request, Response } from 'express';
 import { TranslationService } from '../services/translationService';
-<<<<<<< HEAD
 import { TaskService } from '../services/taskService';
-import { TranslationRequest, TranslationResponse, TaskStatusResponse, TaskListResponse } from '../types';
-=======
-import { TranslationRequest, TranslationResponse, GuideType } from '../types';
->>>>>>> ce6327cf
+import { GuideType, TranslationRequest, TranslationResponse, TaskStatusResponse, TaskListResponse } from '../types';
 
 const router = Router();
 const translationService = new TranslationService();
@@ -26,18 +22,14 @@
         error: 'At least one destination language is required'
       });
     }
-
-<<<<<<< HEAD
-    const taskId = await taskService.createTranslationTask(
-=======
+    
     if (guide && !['financialtimes', 'monzo', 'prolific'].includes(guide)) {
       return res.status(400).json({
         error: 'Invalid guide parameter. Must be one of: financialtimes, monzo, prolific'
       });
     }
 
-    const translations = await translationService.translateArticle(
->>>>>>> ce6327cf
+    const taskId = await taskService.createTranslationTask(
       mediaArticle,
       editorialGuidelines || {},
       destinationLanguages,
