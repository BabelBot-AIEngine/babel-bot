import {
  MediaArticle,
  EditorialGuidelines,
  TranslationResult,
  GuideType,
} from "../types";
import * as deepl from "deepl-node";
import * as fs from "fs";
import * as path from "path";
import { ReviewService } from "./reviewService";
import { LLMClassifierFromTemplate } from "autoevals";

/**
 * Enhanced TranslationService using LLM Classifier pattern for translation quality assessment
 */
export class TranslationService {
  private translator?: deepl.Translator;
  private reviewService: ReviewService;
  private translationQualityClassifier: any;

  constructor() {
    this.reviewService = new ReviewService();
    this.initializeClassifier();
  }

  /**
   * Initialize the LLM Classifier for translation quality assessment
   */
  private initializeClassifier() {
    this.translationQualityClassifier = LLMClassifierFromTemplate({
      name: "Translation Quality Classifier",
      promptTemplate: `
You are evaluating the quality of a translation and how well it incorporates provided editorial context and guidelines.

[BEGIN DATA]
************
[Original Text]: {{{input}}}
************
[Translation]: {{{output}}}
************
[Editorial Context & Guidelines]: {{{expected}}}
************
[END DATA]

Your task is to evaluate how well the translation incorporates the editorial guidelines and context provided. Consider:

1. **Editorial Guidelines Adherence**: Does the translation follow the specified tone, style, and target audience requirements?
2. **Context Utilization**: Are editorial overrides and specific requirements properly reflected?
3. **Translation Quality**: Is the translation accurate, natural, and appropriate for the target language?
4. **Consistency**: Does the translation maintain consistency with the editorial voice and brand guidelines?
5. **Cultural Appropriateness**: Is the translation culturally appropriate for the target audience?

Based on the quality and adherence to guidelines, classify the translation as:

(A) Excellent translation that fully incorporates all editorial guidelines and context with high accuracy
(B) Good translation with minor issues but generally follows guidelines and context well
(C) Acceptable translation but missing some context elements or guideline adherence
(D) Poor translation with significant issues in guideline adherence or context utilization
(E) Unacceptable translation that largely ignores provided context and editorial guidelines

Select the most appropriate classification based on the translation's quality and adherence to the provided editorial context.
      `,
      choiceScores: {
        A: 1.0,
        B: 0.8,
        C: 0.6,
        D: 0.3,
        E: 0.0,
      },
      temperature: 0,
      useCoT: true,
      model: "claude-3-5-sonnet-20241022",
    });
  }

  setup() {
    const authKey = process.env.DEEPL_API_KEY;
    const isDemoMode = process.env.DEMO_MODE === "true";

    if (!authKey && !isDemoMode) {
      throw new Error("DEEPL_API_KEY environment variable is required");
    }

    if (authKey) {
      this.translator = new deepl.Translator(authKey);
    }
  }

  async getAvailableLanguages(): Promise<
    Array<{ code: string; name: string }>
  > {
    this.setup();
    const isDemoMode = process.env.DEMO_MODE === "true";

    if (isDemoMode) {
      // In demo mode, simulate actual DeepL supported languages with proper codes
      return [
        { code: "BG", name: "Bulgarian" },
        { code: "CS", name: "Czech" },
        { code: "DA", name: "Danish" },
        { code: "DE", name: "German" },
        { code: "EL", name: "Greek" },
        { code: "EN-GB", name: "English (British)" },
        { code: "EN-US", name: "English (American)" },
        { code: "ES", name: "Spanish" },
        { code: "ET", name: "Estonian" },
        { code: "FI", name: "Finnish" },
        { code: "FR", name: "French" },
        { code: "HU", name: "Hungarian" },
        { code: "ID", name: "Indonesian" },
        { code: "IT", name: "Italian" },
        { code: "JA", name: "Japanese" },
        { code: "KO", name: "Korean" },
        { code: "LT", name: "Lithuanian" },
        { code: "LV", name: "Latvian" },
        { code: "NB", name: "Norwegian (Bokmål)" },
        { code: "NL", name: "Dutch" },
        { code: "PL", name: "Polish" },
        { code: "PT-BR", name: "Portuguese (Brazilian)" },
        { code: "PT-PT", name: "Portuguese (European)" },
        { code: "RO", name: "Romanian" },
        { code: "RU", name: "Russian" },
        { code: "SK", name: "Slovak" },
        { code: "SL", name: "Slovenian" },
        { code: "SV", name: "Swedish" },
        { code: "TR", name: "Turkish" },
        { code: "UK", name: "Ukrainian" },
        { code: "ZH", name: "Chinese (Simplified)" },
      ];
    }

    if (!this.translator) {
      throw new Error("DeepL translator not initialized");
    }

    const languages = await this.translator.getTargetLanguages();
    return languages.map((lang) => ({
      code: lang.code,
      name: lang.name,
    }));
  }

  async translateArticle(
    article: MediaArticle,
    guidelines: EditorialGuidelines,
    destinationLanguages: string[],
    guide?: GuideType,
    useFullMarkdown?: boolean
  ): Promise<[TranslationResult[], string]> {
    const results: TranslationResult[] = [];
    this.setup();
    console.log("guide", guide);
    console.log("useFullMarkdown", useFullMarkdown);

    const { effectiveGuidelines, contextText } =
      await this.loadGuidelinesByType(
        guide || "financialtimes",
        guidelines,
        useFullMarkdown
      );
<<<<<<< HEAD
=======
    console.log("contextText", contextText);
    console.log("effectiveGuidelines", effectiveGuidelines);
>>>>>>> 70c6dd93

    for (const language of destinationLanguages) {
      const translatedText = await this.performTranslation(
        article.text,
        language,
        contextText
      );

      // Use LLM Classifier to assess translation quality and context adherence
      const qualityAssessment = await this.assessTranslationQuality(
        article.text,
        translatedText,
        contextText,
        language
      );

      // Get traditional review as well for comprehensive evaluation
      const reviewResult = await this.reviewService.reviewAgainstGuidelines(
        translatedText,
        effectiveGuidelines,
        contextText
      );

      // Combine scores for overall compliance assessment
      const combinedScore = Math.round(
        (qualityAssessment.score * 100 + reviewResult.score) / 2
      );

      results.push({
        language,
        translatedText,
        reviewNotes: this.combineReviewNotes(
          reviewResult.notes,
          qualityAssessment.notes
        ),
        complianceScore: combinedScore,
      });
    }

    return [results, contextText];
  }

  private async loadGuidelinesByType(
    guide: GuideType,
    fallbackGuidelines: EditorialGuidelines,
    useFullMarkdown?: boolean
  ): Promise<{
    effectiveGuidelines: EditorialGuidelines;
    contextText: string;
  }> {
    try {
      const fileExtension = useFullMarkdown ? "md" : "txt";
      const guidelinePath = path.join(
        process.cwd(),
        "editorial",
        "guidelines",
        `${guide}.${fileExtension}`
      );

      let fileContent: string;
      try {
        fileContent = fs.readFileSync(guidelinePath, "utf-8");
      } catch (error) {
        const fallbackExtension = useFullMarkdown ? "txt" : "md";
        const fallbackPath = path.join(
          process.cwd(),
          "editorial",
          "guidelines",
          `${guide}.${fallbackExtension}`
        );
        fileContent = fs.readFileSync(fallbackPath, "utf-8");
      }

      let effectiveGuidelines: EditorialGuidelines;
      if (useFullMarkdown) {
        effectiveGuidelines = this.parseMarkdownGuidelines(
          fileContent,
          fallbackGuidelines
        );
      } else {
        effectiveGuidelines = { ...fallbackGuidelines };
      }

      let contextText = fileContent;

      const hasOverrides = Object.keys(fallbackGuidelines).some(
        (key) =>
          fallbackGuidelines[key as keyof EditorialGuidelines] !== undefined
      );

      if (hasOverrides) {
        contextText += "\n\n--- EDITORIAL OVERRIDES ---\n\n";
        if (fallbackGuidelines.tone) {
          contextText += `Tone Override: ${fallbackGuidelines.tone}\n`;
        }
        if (fallbackGuidelines.style) {
          contextText += `Style Override: ${fallbackGuidelines.style}\n`;
        }
        if (fallbackGuidelines.targetAudience) {
          contextText += `Target Audience Override: ${fallbackGuidelines.targetAudience}\n`;
        }
        if (fallbackGuidelines.restrictions?.length) {
          contextText += `Restrictions Override: ${fallbackGuidelines.restrictions.join(
            ", "
          )}\n`;
        }
        if (fallbackGuidelines.requirements?.length) {
          contextText += `Requirements Override: ${fallbackGuidelines.requirements.join(
            ", "
          )}\n`;
        }
      }

      return { effectiveGuidelines, contextText };
    } catch (error) {
      console.warn(
        `Could not load guidelines for ${guide}, using fallback:`,
        error
      );

      let contextText = "Using fallback editorial guidelines.\n\n";
      if (fallbackGuidelines.tone) {
        contextText += `Tone: ${fallbackGuidelines.tone}\n`;
      }
      if (fallbackGuidelines.style) {
        contextText += `Style: ${fallbackGuidelines.style}\n`;
      }
      if (fallbackGuidelines.targetAudience) {
        contextText += `Target Audience: ${fallbackGuidelines.targetAudience}\n`;
      }
      if (fallbackGuidelines.restrictions?.length) {
        contextText += `Restrictions: ${fallbackGuidelines.restrictions.join(
          ", "
        )}\n`;
      }
      if (fallbackGuidelines.requirements?.length) {
        contextText += `Requirements: ${fallbackGuidelines.requirements.join(
          ", "
        )}\n`;
      }

      return { effectiveGuidelines: fallbackGuidelines, contextText };
    }
  }

  private parseMarkdownGuidelines(
    content: string,
    fallback: EditorialGuidelines
  ): EditorialGuidelines {
    const guidelines: EditorialGuidelines = { ...fallback };

    const toneMatch = content.match(/## Tone\s*([\s\S]*?)(?=##|$)/);
    if (toneMatch) {
      guidelines.tone = toneMatch[1].trim();
    }

    const styleMatch = content.match(/## Style\s*([\s\S]*?)(?=##|$)/);
    if (styleMatch) {
      guidelines.style = styleMatch[1].trim();
    }

    const audienceMatch = content.match(
      /## Target Audience\s*([\s\S]*?)(?=##|$)/
    );
    if (audienceMatch) {
      guidelines.targetAudience = audienceMatch[1].trim();
    }

    const restrictionsMatch = content.match(
      /## Restrictions\s*([\s\S]*?)(?=##|$)/
    );
    if (restrictionsMatch) {
      const restrictionsList = restrictionsMatch[1]
        .split("\n")
        .filter((line) => line.trim().startsWith("-"))
        .map((line) => line.replace(/^-\s*/, "").trim())
        .filter((item) => item.length > 0);
      guidelines.restrictions = restrictionsList;
    }

    const requirementsMatch = content.match(
      /## Requirements\s*([\s\S]*?)(?=##|$)/
    );
    if (requirementsMatch) {
      const requirementsList = requirementsMatch[1]
        .split("\n")
        .filter((line) => line.trim().startsWith("-"))
        .map((line) => line.replace(/^-\s*/, "").trim())
        .filter((item) => item.length > 0);
      guidelines.requirements = requirementsList;
    }

    return guidelines;
  }

  /**
   * Assess translation quality using LLM Classifier
   */
  private async assessTranslationQuality(
    originalText: string,
    translatedText: string,
    contextText: string,
    language: string
  ): Promise<{ score: number; notes: string }> {
    const isDemoMode = process.env.DEMO_MODE === "true";

    if (isDemoMode) {
      // Provide demo assessment
      return {
        score: 0.85,
        notes: `Demo quality assessment for ${language} translation. Context adherence: Good. Editorial guidelines: Followed.`,
      };
    }

    try {
      // Use the classifier to evaluate translation quality
      const classificationResult = await this.translationQualityClassifier({
        input: originalText,
        output: translatedText,
        expected: contextText,
      });

      const qualityNotes = this.generateQualityNotes(
        classificationResult.score,
        language,
        classificationResult.reasoning || ""
      );

      return {
        score: classificationResult.score,
        notes: qualityNotes,
      };
    } catch (error) {
      console.error("Error in translation quality assessment:", error);
      // Fallback to neutral assessment
      return {
        score: 0.7,
        notes: `Quality assessment unavailable for ${language} translation. Manual review recommended.`,
      };
    }
  }

  /**
   * Generate quality assessment notes based on classifier score
   */
  private generateQualityNotes(
    score: number,
    language: string,
    reasoning: string
  ): string {
    let qualityLevel: string;
    let recommendations: string;

    if (score >= 0.9) {
      qualityLevel = "Excellent";
      recommendations =
        "Translation meets all editorial standards and context requirements.";
    } else if (score >= 0.8) {
      qualityLevel = "Good";
      recommendations =
        "Translation is well-executed with minor areas for improvement.";
    } else if (score >= 0.6) {
      qualityLevel = "Acceptable";
      recommendations =
        "Translation is adequate but may benefit from editorial review for context adherence.";
    } else if (score >= 0.3) {
      qualityLevel = "Poor";
      recommendations =
        "Translation has significant issues with guideline adherence. Revision recommended.";
    } else {
      qualityLevel = "Unacceptable";
      recommendations =
        "Translation does not meet editorial standards. Complete revision required.";
    }

    let notes = `Quality Assessment (${language}): ${qualityLevel} (${Math.round(
      score * 100
    )}%). ${recommendations}`;

    if (reasoning) {
      notes += ` Detailed analysis: ${reasoning}`;
    }

    return notes;
  }

  /**
   * Combine review notes from traditional review and quality assessment
   */
  private combineReviewNotes(
    reviewNotes: string[],
    qualityNotes: string
  ): string[] {
    const combinedNotes = [qualityNotes];
    combinedNotes.push("Traditional Review:");
    combinedNotes.push(...reviewNotes);
    return combinedNotes;
  }

  private async performTranslation(
    text: string,
    language: string,
    context?: string
  ): Promise<string> {
    const isDemoMode = process.env.DEMO_MODE === "true";

    if (isDemoMode) {
      // Simulate translation with demo text
      return `[${language} Translation] ${text}`;
    }

    try {
      const translateOptions: any = {
        context: context || undefined,
      };

<<<<<<< HEAD
=======
      console.log("translateOptions", translateOptions);
>>>>>>> 70c6dd93
      const result = await this.translator?.translateText(
        text,
        null,
        language as deepl.TargetLanguageCode,
        translateOptions
      );
      return result?.text || "";
    } catch (error) {
      console.error(`Translation error for language ${language}:`, error);
      return `Translation error for language ${language}: ${error}`;
    }
  }

  /**
   * Gets the translation quality classifier for testing purposes
   */
  getQualityClassifier() {
    return this.translationQualityClassifier;
  }
}<|MERGE_RESOLUTION|>--- conflicted
+++ resolved
@@ -158,11 +158,8 @@
         guidelines,
         useFullMarkdown
       );
-<<<<<<< HEAD
-=======
     console.log("contextText", contextText);
     console.log("effectiveGuidelines", effectiveGuidelines);
->>>>>>> 70c6dd93
 
     for (const language of destinationLanguages) {
       const translatedText = await this.performTranslation(
@@ -479,10 +476,7 @@
         context: context || undefined,
       };
 
-<<<<<<< HEAD
-=======
       console.log("translateOptions", translateOptions);
->>>>>>> 70c6dd93
       const result = await this.translator?.translateText(
         text,
         null,
