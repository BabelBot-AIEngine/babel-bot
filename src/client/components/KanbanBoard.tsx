--- conflicted
+++ resolved
@@ -18,12 +18,8 @@
   Error as FailedIcon,
 } from '@mui/icons-material';
 import TaskCard from './TaskCard';
-<<<<<<< HEAD
+import TaskDetailsModal from './TaskDetailsModal';
 import { TranslationTask, hasMultipleLanguageStates, getLanguageStatesForTask } from '../../types';
-=======
-import TaskDetailsModal from './TaskDetailsModal';
-import { TranslationTask } from '../../types';
->>>>>>> 17f9ffc4
 
 interface KanbanBoardProps {
   tasks: TranslationTask[];
@@ -83,7 +79,6 @@
     return tasks.filter(task => task.status === status);
   };
 
-<<<<<<< HEAD
   const getLanguageCountByStatus = (status: string) => {
     let count = 0;
     tasks.forEach(task => {
@@ -95,7 +90,8 @@
       }
     });
     return count;
-=======
+  };
+  
   const handleTaskClick = (task: TranslationTask) => {
     setSelectedTask(task);
     setIsModalOpen(true);
@@ -104,7 +100,6 @@
   const handleCloseModal = () => {
     setIsModalOpen(false);
     setSelectedTask(null);
->>>>>>> 17f9ffc4
   };
 
   return (
@@ -127,11 +122,9 @@
       <Grid container spacing={3}>
         {statusColumns.map((column, index) => {
           const columnTasks = getTasksByStatus(column.status);
-<<<<<<< HEAD
           const splitLanguageCount = getLanguageCountByStatus(column.status);
-=======
           const IconComponent = column.icon;
->>>>>>> 17f9ffc4
+          
           return (
             <Grid item xs={12} md={2} key={column.status}>
               <Slide direction="up" in={true} timeout={300 + index * 100}>
@@ -160,39 +153,6 @@
                       borderBottom: '2px solid rgba(0, 0, 0, 0.05)',
                     }}
                   >
-<<<<<<< HEAD
-                    {column.title}
-                  </Typography>
-                  <Box sx={{ display: 'flex', gap: 0.5 }}>
-                    <Chip
-                      label={columnTasks.length}
-                      size="small"
-                      sx={{
-                        backgroundColor: column.color,
-                        color: 'white',
-                      }}
-                    />
-                    {splitLanguageCount > 0 && (
-                      <Chip
-                        label={`+${splitLanguageCount}`}
-                        size="small"
-                        sx={{
-                          backgroundColor: '#ff5722',
-                          color: 'white',
-                          fontSize: '0.7rem',
-                        }}
-                      />
-                    )}
-                  </Box>
-                </Box>
-                
-                <Box sx={{ display: 'flex', flexDirection: 'column', gap: 2 }}>
-                  {columnTasks.map(task => (
-                    <TaskCard key={task.id} task={task} />
-                  ))}
-                </Box>
-              </Paper>
-=======
                     <Box
                       sx={{
                         display: 'flex',
@@ -234,6 +194,17 @@
                           },
                         }}
                       />
+                      {splitLanguageCount > 0 && (
+                        <Chip
+                          label={`+${splitLanguageCount}`}
+                          size="small"
+                          sx={{
+                            backgroundColor: '#ff5722',
+                            color: 'white',
+                            fontSize: '0.7rem',
+                          }}
+                        />
+                      )}
                     </Box>
                   </Box>
                   
@@ -263,7 +234,6 @@
                   </Box>
                 </Paper>
               </Slide>
->>>>>>> 17f9ffc4
             </Grid>
           );
         })}
